language: python
python:
    - "2.7_with_system_site_packages"

install:
    #removing unwanted packages
    - sudo apt-get remove --purge -y $(< unwanted_packages)
    # update aptitude
    - sudo apt-get update -y
    - sudo apt-get install aptitude -y

    # install aptitude packages
    - LDFLAGS=-lm sudo aptitude install -y $(< requirements)

    - sudo apt-get autoremove -y

<<<<<<< HEAD
    - df -h
=======
    # ffmpeg
    - wget http://ffmpeg.org/releases/ffmpeg-snapshot.tar.bz2
    - tar xjvf ffmpeg-snapshot.tar.bz2
    - cd ffmpeg && ./configure --enable-gpl --enable-libx264 && make && sudo make install && cd ..
>>>>>>> 3504c3d4

    # webp - compiling from source
    - wget "https://webp.googlecode.com/files/libwebp-0.4.0.tar.gz" -O libwebp-0.4.0.tar.gz
    - tar xvzf libwebp-0.4.0.tar.gz
    - cd libwebp-0.4.0 && ./configure --enable-libwebpmux --enable-libwebpdemux --enable-libwebpdecoder && make && sudo make install; cd ..
    - sudo ldconfig

    # install python requirements
    - make setup

script:
    # finally run tests
    - make ci_test<|MERGE_RESOLUTION|>--- conflicted
+++ resolved
@@ -14,14 +14,12 @@
 
     - sudo apt-get autoremove -y
 
-<<<<<<< HEAD
     - df -h
-=======
+
     # ffmpeg
     - wget http://ffmpeg.org/releases/ffmpeg-snapshot.tar.bz2
     - tar xjvf ffmpeg-snapshot.tar.bz2
     - cd ffmpeg && ./configure --enable-gpl --enable-libx264 && make && sudo make install && cd ..
->>>>>>> 3504c3d4
 
     # webp - compiling from source
     - wget "https://webp.googlecode.com/files/libwebp-0.4.0.tar.gz" -O libwebp-0.4.0.tar.gz
