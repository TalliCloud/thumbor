--- conflicted
+++ resolved
@@ -7,22 +7,20 @@
 # Licensed under the MIT license:
 # http://www.opensource.org/licenses/mit-license
 # Copyright (c) 2011 globo.com timehome@corp.globo.com
+
+from pexif import ExifSegment
 
 try:
     import cairosvg
 except:
     cairosvg = None
 
-<<<<<<< HEAD
-from pexif import ExifSegment
-=======
 try:
     from pyexiv2 import ImageMetadata
     METADATA_AVAILABLE = True
 except ImportError:
     METADATA_AVAILABLE = False
 
->>>>>>> f8fa60c2
 from thumbor.utils import logger, EXTENSION
 
 WEBP_SIDE_LIMIT = 16383
