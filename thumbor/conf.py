#!/usr/bin/python
# -*- coding: utf-8 -*-

# thumbor imaging service
# https://github.com/globocom/thumbor/wiki

# Licensed under the MIT license: 
# http://www.opensource.org/licenses/mit-license
# Copyright (c) 2011 globo.com timehome@corp.globo.com

# the domains that can have their images resized
ALLOWED_SOURCES = ['s.glbimg.com', 'www.globo.com', 'ego.globo.com']

# the max width of the resized image
MAX_WIDTH = 1280

# the max height of the resized image
MAX_HEIGHT = 800

# the quality of the generated image
# this option can vary widely between
# imaging engines
QUALITY = 80

# the way images are to be loaded
LOADER = 'thumbor.loaders.http_loader'

<<<<<<< HEAD
STORAGE = 'thumbor.storages.file_storage'
=======
# how to store the original images
STORAGE = 'thumbor.storages.redis_storage'
>>>>>>> 2653a393

# imaging engine to use to process images
ENGINE = 'thumbor.engines.imagemagick'

# in case imagemagick engine is used
# the path for the magickwand bindings
# this is not a required option since
# thumbor should be able to find magickwand
# on its own
#MAGICKWAND_PATH = []

# detectors to use to find Focal Points in the image
# more about detectors can be found in thumbor's docs
# at https://github.com/globocom/thumbor/wiki
DETECTORS = [
    'thumbor.filters.face_detector',
    'thumbor.filters.feature_detector'
]

# if you use face detection this is the file that
# OpenCV will use to find faces. The default should be
# fine, so change this at your own peril.
#FACE_DETECTOR_CASCADE_FILE = 'haarcascade_frontface_alt.xml'<|MERGE_RESOLUTION|>--- conflicted
+++ resolved
@@ -19,21 +19,17 @@
 
 # the quality of the generated image
 # this option can vary widely between
-# imaging engines
+# imaging engines and works only on jpeg images
 QUALITY = 80
 
 # the way images are to be loaded
 LOADER = 'thumbor.loaders.http_loader'
 
-<<<<<<< HEAD
+# how to store the original images
 STORAGE = 'thumbor.storages.file_storage'
-=======
-# how to store the original images
-STORAGE = 'thumbor.storages.redis_storage'
->>>>>>> 2653a393
 
 # imaging engine to use to process images
-ENGINE = 'thumbor.engines.imagemagick'
+ENGINE = 'thumbor.engines.pil'
 
 # in case imagemagick engine is used
 # the path for the magickwand bindings
