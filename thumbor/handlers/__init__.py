#!/usr/bin/python
# -*- coding: utf-8 -*-

# thumbor imaging service
# https://github.com/globocom/thumbor/wiki

# Licensed under the MIT license:
# http://www.opensource.org/licenses/mit-license
# Copyright (c) 2011 globo.com timehome@corp.globo.com

from os.path import splitext

import tornado.web
from tornado.options import options

from thumbor.transformer import Transformer
from thumbor.engines.json_engine import JSONEngine
from thumbor.utils import logger
<<<<<<< HEAD
from thumbor.point import FocalPoint
from thumbor import filters as filters_module
=======
>>>>>>> 4c0bbb22

CONTENT_TYPE = {
    '.jpg': 'image/jpeg',
    '.jpeg': 'image/jpeg',
    '.gif': 'image/gif',
    '.png': 'image/png'
}

class BaseHandler(tornado.web.RequestHandler):
    def _error(self, status, msg=None):
        self.set_status(status)
        if msg is not None:
            logger.error(msg)
        self.finish()

    def execute_image_operations(self, opt, image):

        should_crop = opt['crop']['left'] > 0 or \
                      opt['crop']['top'] > 0 or \
                      opt['crop']['right'] > 0 or \
                      opt['crop']['bottom'] > 0

        crop_left = crop_top = crop_right = crop_bottom = None
        if should_crop:
            crop_left = opt['crop']['left']
            crop_top = opt['crop']['top']
            crop_right = opt['crop']['right']
            crop_bottom = opt['crop']['bottom']

        width = opt['width']
        height = opt['height']

        if options.MAX_WIDTH and width > options.MAX_WIDTH:
            width = options.MAX_WIDTH
        if options.MAX_HEIGHT and height > options.MAX_HEIGHT:
            height = options.MAX_HEIGHT

        halign = opt['halign']
        valign = opt['valign']

        extension = splitext(image)[-1].lower()

        self.get_image(opt['meta'], should_crop, crop_left,
                       crop_top, crop_right, crop_bottom,
                       opt['fit_in'],
                       opt['horizontal_flip'], width, opt['vertical_flip'],
                       height, halign, valign, extension,
                       opt['smart'], opt['filters'], image)

    def get_image(self,
                  meta,
                  should_crop,
                  crop_left,
                  crop_top,
                  crop_right,
                  crop_bottom,
                  fit_in,
                  horizontal_flip,
                  width,
                  vertical_flip,
                  height,
                  halign,
                  valign,
                  extension,
                  should_be_smart,
                  filters,
                  image
                  ):
        def callback(normalized, buffer):
            if buffer is None:
                self._error(404)
                return

            new_crops = None
            if normalized and should_crop:
                actual_width, actual_height = self.engine.size

                if not width and not height:
                    actual_width = self.engine.size[0]
                    actual_height = self.engine.size[1]
                elif width:
                    actual_height = self.engine.get_proportional_height(self.engine.size[0])
                elif height:
                    actual_width = self.engine.get_proportional_width(self.engine.size[1])

                new_crops = self.translate_crop_coordinates(
                    self.engine.source_width, 
                    self.engine.source_height, 
                    actual_width, 
                    actual_height, 
                    crop_left, 
                    crop_top, 
                    crop_right, 
                    crop_bottom
                )

            context = dict(
                loader=self.loader,
                engine=self.engine,
                storage=self.storage,
                detectors=self.detectors,
                normalized=normalized,
                buffer=buffer,
                should_crop=should_crop,
                crop_left=new_crops and new_crops[0] or crop_left,
                crop_top=new_crops and new_crops[1] or crop_top,
                crop_right=new_crops and new_crops[2] or crop_right,
                crop_bottom=new_crops and new_crops[3] or crop_bottom,
                fit_in=fit_in,
                should_flip_horizontal=horizontal_flip,
                width=width,
                should_flip_vertical=vertical_flip,
                height=height,
                halign=halign,
                valign=valign,
                smart=should_be_smart,
                image_url=image,
                extension=extension,
                filters=[],
                focal_points=[]
            )

            self.engine.load(buffer, extension)

            if meta:
                context['engine'] = JSONEngine(self.engine, image)

<<<<<<< HEAD
            if self.detectors and should_be_smart:
                focal_points = self.storage.get_detector_data(image)
                if focal_points:
                    for point in focal_points:
                        context['focal_points'].append(FocalPoint.from_dict(point))
                else:
                    self.detectors[0](index=0, detectors=self.detectors).detect(context)

                    points = []
                    focal_points = context['focal_points']

                    for point in focal_points:
                        points.append(point.to_dict())

                    self.storage.put_detector_data(image, points)

            if self.filters and filters:
                context['filters'] = filters_module.create_instances(self.engine, self.filters, filters)

=======
>>>>>>> 4c0bbb22
            Transformer(context).transform()

            if meta:
                content_type = 'text/javascript' if options.META_CALLBACK_NAME else 'application/json'
            else:
                content_type = CONTENT_TYPE[context['extension']]

            self.set_header('Content-Type', content_type)

            results = context['engine'].read(context['extension'])

            self.write(results)
            self.finish()

        self._fetch(image, extension, callback)

    @classmethod
    def translate_crop_coordinates(cls, original_width, original_height, width, height, crop_left, crop_top, crop_right, crop_bottom):
        if original_width == width and original_height == height:
            return

        crop_left = crop_left * width / original_width
        crop_top = crop_top * height / original_height

        crop_right = crop_right * width / original_width
        crop_bottom = crop_bottom * height / original_height

        return (crop_left, crop_top, crop_right, crop_bottom)

    def validate(self, path):
        if not hasattr(self.loader, 'validate'):
            return True

        is_valid = self.loader.validate(path)

        if not is_valid:
            logger.error('Request denied because the specified path "%s" was not identified by the loader as a valid path' % path)

        return is_valid

    def _fetch(self, url, extension, callback):
        storage = self.storage
        buffer = storage.get(url)

        if buffer is not None:
            callback(False, buffer)
        else:
            def handle_loader_loaded(buffer):
                if buffer is None:
                    callback(False, None)
                    return

                self.engine.load(buffer, extension)
                normalized = self.engine.normalize()
                buffer = self.engine.read()

                storage.put(url, buffer)
                storage.put_crypto(url)

                callback(normalized, buffer)

            self.loader.load(url, handle_loader_loaded)

class ContextHandler(BaseHandler):
    def initialize(self, loader, storage, engine, detectors, filters):
        self.loader = loader
        self.storage = storage.Storage()
        self.engine = engine.Engine()
        self.detectors = detectors
        self.filters = filters

<|MERGE_RESOLUTION|>--- conflicted
+++ resolved
@@ -16,11 +16,7 @@
 from thumbor.transformer import Transformer
 from thumbor.engines.json_engine import JSONEngine
 from thumbor.utils import logger
-<<<<<<< HEAD
-from thumbor.point import FocalPoint
 from thumbor import filters as filters_module
-=======
->>>>>>> 4c0bbb22
 
 CONTENT_TYPE = {
     '.jpg': 'image/jpeg',
@@ -148,28 +144,9 @@
             if meta:
                 context['engine'] = JSONEngine(self.engine, image)
 
-<<<<<<< HEAD
-            if self.detectors and should_be_smart:
-                focal_points = self.storage.get_detector_data(image)
-                if focal_points:
-                    for point in focal_points:
-                        context['focal_points'].append(FocalPoint.from_dict(point))
-                else:
-                    self.detectors[0](index=0, detectors=self.detectors).detect(context)
-
-                    points = []
-                    focal_points = context['focal_points']
-
-                    for point in focal_points:
-                        points.append(point.to_dict())
-
-                    self.storage.put_detector_data(image, points)
-
             if self.filters and filters:
                 context['filters'] = filters_module.create_instances(self.engine, self.filters, filters)
 
-=======
->>>>>>> 4c0bbb22
             Transformer(context).transform()
 
             if meta:
