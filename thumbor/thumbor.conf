--- conflicted
+++ resolved
@@ -40,10 +40,6 @@
 MAX_SOURCE_SIZE = 0
 
 # how to store the original images
-<<<<<<< HEAD
-=======
-STORAGE = 'thumbor.storages.file_storage'
->>>>>>> 4c0bbb22
 #STORAGE = 'thumbor.storages.redis_storage'
 #STORAGE = 'thumbor.storages.mysql_storage'
 #STORAGE = 'thumbor.storages.no_storage'
